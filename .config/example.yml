name: 'example-instance-name' # Name of your instance
description: 'example-description' # Description of your instance

maintainer:
<<<<<<< HEAD
  name: 'example-maitainer-name' # Your name
  url: 'http://example.com/' # Your contact (http or mailto)
  repository_url: 'http://example.com/' # Repository URL
  feedback_url: 'http://example.com/' # Feedback URL (e.g. github issue)
=======
  # Your name
  name: 'example-maitainer-name'

  # Your contact (http or mailto)
  url: 'http://example.com/'

  # Repository URL
  repository_url: 'https://github.com/syuilo/misskey'

  # Feedback URL (e.g. github issue)
  feedback_url: 'https://github.com/syuilo/misskey/issues'
>>>>>>> ac7df96f

url: http://localhost/

port: 80

mongodb:
  host: localhost
  port: 27017
  db: example-db
  user: example-misskey-user
  pass: example-misskey-pass

redis:
  host: localhost
  port: 6379
  pass: 'example-pass'

recaptcha:
  site_key: example-site-key
  secret_key: example-secret-key

# If enabled:
#  Server will not cache remote files (Using direct link instead).
#  You can save your storage.
#  Users cannot see remote images when they turn off "Show media from a remote server"　setting.
preventCache: false

#
# Below settings are optional
#

# TLS
# https:
#   # path for certification
#   key: example-tls-key
#   cert: example-tls-cert

# ServiceWorker
# sw:
#   # Public key of VAPID
#   public_key: example-sw-public-key

#   # Private key of VAPID
#   private_key: example-sw-private-key

# google_maps_api_key: example-google-maps-api-key

# Twitter integration
# twitter:
#   consumer_key: example-twitter-consumer-key
#   consumer_secret: example-twitter-consumer-secret-key<|MERGE_RESOLUTION|>--- conflicted
+++ resolved
@@ -2,24 +2,10 @@
 description: 'example-description' # Description of your instance
 
 maintainer:
-<<<<<<< HEAD
   name: 'example-maitainer-name' # Your name
   url: 'http://example.com/' # Your contact (http or mailto)
-  repository_url: 'http://example.com/' # Repository URL
-  feedback_url: 'http://example.com/' # Feedback URL (e.g. github issue)
-=======
-  # Your name
-  name: 'example-maitainer-name'
-
-  # Your contact (http or mailto)
-  url: 'http://example.com/'
-
-  # Repository URL
-  repository_url: 'https://github.com/syuilo/misskey'
-
-  # Feedback URL (e.g. github issue)
-  feedback_url: 'https://github.com/syuilo/misskey/issues'
->>>>>>> ac7df96f
+  repository_url: 'https://github.com/syuilo/misskey' # Repository URL
+  feedback_url: 'https://github.com/syuilo/misskey/issues' # Feedback URL (e.g. github issue)
 
 url: http://localhost/
 
