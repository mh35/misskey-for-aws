--- conflicted
+++ resolved
@@ -17,13 +17,8 @@
 import { CoreModule } from '@/core/CoreModule.js';
 import { FederatedInstanceService } from '@/core/FederatedInstanceService.js';
 import { LoggerService } from '@/core/LoggerService.js';
-<<<<<<< HEAD
 import type { IActivity, IApDocument, IActor, ICollection, IObject, IOrderedCollection, IOrderedCollectionPage, IPost } from '@/core/activitypub/type.js';
-import { Meta, Note } from '@/models/index.js';
-=======
-import type { IActor, IApDocument, ICollection, IPost } from '@/core/activitypub/type.js';
 import { MiMeta, MiNote } from '@/models/index.js';
->>>>>>> 25e030a7
 import { secureRndstr } from '@/misc/secure-rndstr.js';
 import { DownloadService } from '@/core/DownloadService.js';
 import { MetaService } from '@/core/MetaService.js';
