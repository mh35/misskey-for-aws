--- conflicted
+++ resolved
@@ -1,10 +1,5 @@
 import * as fs from 'node:fs';
-<<<<<<< HEAD
-import Ajv from 'ajv';
-=======
 import _Ajv from 'ajv';
-import type { Schema, SchemaType } from '@/misc/json-schema.js';
->>>>>>> 1b1f82a2
 import type { LocalUser } from '@/models/entities/User.js';
 import type { AccessToken } from '@/models/entities/AccessToken.js';
 import { ApiError } from './error.js';
