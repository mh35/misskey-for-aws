--- conflicted
+++ resolved
@@ -292,21 +292,15 @@
 				iconUrl: instance.iconUrl,
 				backgroundImageUrl: instance.backgroundImageUrl,
 				logoImageUrl: instance.logoImageUrl,
-<<<<<<< HEAD
-				defaultLightTheme: instance.defaultLightTheme,
-				defaultDarkTheme: instance.defaultDarkTheme,
+				// クライアントの手間を減らすためあらかじめJSONに変換しておく
+				defaultLightTheme: instance.defaultLightTheme ? JSON.stringify(JSON5.parse(instance.defaultLightTheme)) : null,
+				defaultDarkTheme: instance.defaultDarkTheme ? JSON.stringify(JSON5.parse(instance.defaultDarkTheme)) : null,
 				enableEmail: instance.enableEmail,
 				enableServiceWorker: instance.enableServiceWorker,
 				translatorAvailable: instance.deeplAuthKey != null,
 				policies: { ...DEFAULT_POLICIES, ...instance.policies },
 
 				maxNoteTextLength: MAX_NOTE_TEXT_LENGTH,
-=======
-				maxNoteTextLength: MAX_NOTE_TEXT_LENGTH,
-				// クライアントの手間を減らすためあらかじめJSONに変換しておく
-				defaultLightTheme: instance.defaultLightTheme ? JSON.stringify(JSON5.parse(instance.defaultLightTheme)) : null,
-				defaultDarkTheme: instance.defaultDarkTheme ? JSON.stringify(JSON5.parse(instance.defaultDarkTheme)) : null,
->>>>>>> db623dda
 				ads: ads.map(ad => ({
 					id: ad.id,
 					url: ad.url,
