--- conflicted
+++ resolved
@@ -85,14 +85,11 @@
 	videoThumbnailGenerator?: string;
 
 	signToActivityPubGet?: boolean;
-<<<<<<< HEAD
 	outboxNotesFetchLimit?: number;
-=======
 
 	perChannelMaxNoteCacheCount?: number;
 	perUserNotificationsMaxCount?: number;
 	deactivateAntennaThreshold?: number;
->>>>>>> 25e030a7
 };
 
 export type Config = {
