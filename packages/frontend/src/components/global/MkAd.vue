--- conflicted
+++ resolved
@@ -9,11 +9,7 @@
 	<div v-else :class="$style.menu">
 		<div :class="$style.menuContainer">
 			<div>Ads by {{ host }}</div>
-<<<<<<< HEAD
-			<!--<MkButton class="button" primary>{{ $ts._ad.like }}</MkButton>-->
-=======
 			<!--<MkButton class="button" primary>{{ i18n.ts._ad.like }}</MkButton>-->
->>>>>>> bc5e457a
 			<MkButton v-if="chosen.ratio !== 0" :class="$style.menuButton" @click="reduceFrequency">{{ i18n.ts._ad.reduceFrequencyOfThisAd }}</MkButton>
 			<button class="_textButton" @click="toggleMenu">{{ i18n.ts._ad.back }}</button>
 		</div>
@@ -31,7 +27,6 @@
 import { defaultStore } from '@/store';
 import * as os from '@/os';
 import { $i } from '@/account';
-import { i18n } from '@/i18n';
 
 type Ad = (typeof instance)['ads'][number];
 
